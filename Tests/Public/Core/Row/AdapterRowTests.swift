--- conflicted
+++ resolved
@@ -309,11 +309,7 @@
         let dbQueue = DatabaseQueue()
         dbQueue.inDatabase { db in
             let adapter = ColumnMapping(["id": "id0", "val": "val0"])
-<<<<<<< HEAD
-                .adapter(withVariants: [
-=======
                 .addingScopes([
->>>>>>> 88e8c2ba
                     "sub1": ColumnMapping(["id": "id1", "val": "val1"]),
                     "sub2": ColumnMapping(["id": "id2", "val": "val2"])])
             let row = Row.fetchOne(db, "SELECT 0 AS id0, 'foo0' AS val0, 1 AS id1, 'foo1' AS val1, 2 as id2, 'foo2' AS val2", adapter: adapter)!
@@ -350,13 +346,8 @@
             let adapter1 = ColumnMapping(["id": "id1", "val": "val1"])
             let adapter2 = ColumnMapping(["id": "id2", "val": "val2"])
             
-<<<<<<< HEAD
-            let mainAdapter = VariantRowAdapter(variants: ["sub0": adapter0, "sub1": adapter2])
-            let adapter = mainAdapter.adapter(withVariants: ["sub1": adapter1, "sub2": adapter2])
-=======
             let mainAdapter = ScopeAdapter(["sub0": adapter0, "sub1": adapter2])
             let adapter = mainAdapter.addingScopes(["sub1": adapter1, "sub2": adapter2])
->>>>>>> 88e8c2ba
             let row = Row.fetchOne(db, "SELECT 0 AS id0, 'foo0' AS val0, 1 AS id1, 'foo1' AS val1, 2 as id2, 'foo2' AS val2", adapter: adapter)!
             
             // sub0 is defined in the the first scoped adapter
@@ -393,15 +384,9 @@
         let dbQueue = DatabaseQueue()
         dbQueue.inDatabase { db in
             let adapter = ColumnMapping(["id": "id0", "val": "val0"])
-<<<<<<< HEAD
-                .adapter(withVariants: [
-                    "sub1": ColumnMapping(["id": "id1", "val": "val1"])
-                        .adapter(withVariants: [
-=======
                 .addingScopes([
                     "sub1": ColumnMapping(["id": "id1", "val": "val1"])
                         .addingScopes([
->>>>>>> 88e8c2ba
                             "sub2": ColumnMapping(["id": "id2", "val": "val2"])])])
             let row = Row.fetchOne(db, "SELECT 0 AS id0, 'foo0' AS val0, 1 AS id1, 'foo1' AS val1, 2 as id2, 'foo2' AS val2", adapter: adapter)!
             
@@ -433,18 +418,10 @@
     func testSuffixAdapter() {
         let dbQueue = DatabaseQueue()
         dbQueue.inDatabase { db in
-<<<<<<< HEAD
-            let adapter = VariantRowAdapter(
-                variants: [
-                    "sub1": SuffixRowAdapter(fromIndex: 2)
-                        .adapter(withVariants: [
-                            "sub2": SuffixRowAdapter(fromIndex: 4)])])
-=======
             let adapter = ScopeAdapter([
                 "sub1": SuffixRowAdapter(fromIndex: 2)
                     .addingScopes([
                         "sub2": SuffixRowAdapter(fromIndex: 4)])])
->>>>>>> 88e8c2ba
             let row = Row.fetchOne(db, "SELECT 0 AS id, 'foo0' AS val, 1 AS id, 'foo1' AS val, 2 as id, 'foo2' AS val", adapter: adapter)!
             
             XCTAssertEqual(row.count, 6)
@@ -476,11 +453,7 @@
         let dbQueue = DatabaseQueue()
         dbQueue.inDatabase { db in
             let adapter = ColumnMapping(["a": "basea", "b": "baseb", "c": "basec"])
-<<<<<<< HEAD
-                .adapter(withVariants: ["sub": ColumnMapping(["a": "baseb"])])
-=======
                 .addingScopes(["sub": ColumnMapping(["a": "baseb"])])
->>>>>>> 88e8c2ba
             var copiedRow: Row? = nil
             for baseRow in Row.fetch(db, "SELECT 0 AS basea, 'XXX' AS extra, 1 AS baseb, 2 as basec", adapter: adapter) {
                 copiedRow = baseRow.copy()
@@ -523,16 +496,6 @@
         let dbQueue = DatabaseQueue()
         dbQueue.inDatabase { db in
             let adapter1 = ColumnMapping(["a": "basea", "b": "baseb", "c": "basec"])
-<<<<<<< HEAD
-                .adapter(withVariants: ["sub": ColumnMapping(["b": "baseb"])])
-            let adapter2 = ColumnMapping(["a": "basea", "b": "baseb2", "c": "basec"])
-            let adapter3 = ColumnMapping(["a": "basea", "b": "baseb2", "c": "basec"])
-                .adapter(withVariants: ["sub": ColumnMapping(["b": "baseb2"])])
-            let adapter4 = ColumnMapping(["a": "basea", "b": "baseb", "c": "basec"])
-                .adapter(withVariants: ["sub": ColumnMapping(["b": "baseb"]), "altSub": ColumnMapping(["a": "baseb2"])])
-            let adapter5 = ColumnMapping(["a": "basea", "b": "baseb", "c": "basec"])
-                .adapter(withVariants: ["sub": ColumnMapping(["b": "baseb", "c": "basec"])])
-=======
                 .addingScopes(["sub": ColumnMapping(["b": "baseb"])])
             let adapter2 = ColumnMapping(["a": "basea", "b": "baseb2", "c": "basec"])
             let adapter3 = ColumnMapping(["a": "basea", "b": "baseb2", "c": "basec"])
@@ -541,7 +504,6 @@
                 .addingScopes(["sub": ColumnMapping(["b": "baseb"]), "altSub": ColumnMapping(["a": "baseb2"])])
             let adapter5 = ColumnMapping(["a": "basea", "b": "baseb", "c": "basec"])
                 .addingScopes(["sub": ColumnMapping(["b": "baseb", "c": "basec"])])
->>>>>>> 88e8c2ba
             let row1 = Row.fetchOne(db, "SELECT 0 AS basea, 'XXX' AS extra, 1 AS baseb, 1 AS baseb2, 2 as basec", adapter: adapter1)!
             let row2 = Row.fetchOne(db, "SELECT 0 AS basea, 'XXX' AS extra, 1 AS baseb, 1 AS baseb2, 2 as basec", adapter: adapter2)!
             let row3 = Row.fetchOne(db, "SELECT 0 AS basea, 'XXX' AS extra, 1 AS baseb, 1 AS baseb2, 2 as basec", adapter: adapter3)!
