--- conflicted
+++ resolved
@@ -183,11 +183,8 @@
 		5698AD261DABAEFA0056AF8C /* FTS5WrapperTokenizer.swift in Sources */ = {isa = PBXBuildFile; fileRef = 5698AD201DABAEFA0056AF8C /* FTS5WrapperTokenizer.swift */; };
 		5698AD371DABAF4A0056AF8C /* FTS5CustomTokenizer.swift in Sources */ = {isa = PBXBuildFile; fileRef = 5698AD341DABAF4A0056AF8C /* FTS5CustomTokenizer.swift */; };
 		5698AD3A1DABAF4A0056AF8C /* FTS5CustomTokenizer.swift in Sources */ = {isa = PBXBuildFile; fileRef = 5698AD341DABAF4A0056AF8C /* FTS5CustomTokenizer.swift */; };
-<<<<<<< HEAD
 		569A98F82039B716008D7DBF /* Fixits-3.0.swift in Sources */ = {isa = PBXBuildFile; fileRef = 569A98F62039B716008D7DBF /* Fixits-3.0.swift */; };
 		569A98F92039B716008D7DBF /* Fixits-3.0.swift in Sources */ = {isa = PBXBuildFile; fileRef = 569A98F62039B716008D7DBF /* Fixits-3.0.swift */; };
-=======
->>>>>>> 91b574e1
 		569B7FA4201C90430069DE70 /* Swift4.1.swift in Sources */ = {isa = PBXBuildFile; fileRef = 569B7FA2201C90430069DE70 /* Swift4.1.swift */; };
 		569B7FA5201C90430069DE70 /* Swift4.1.swift in Sources */ = {isa = PBXBuildFile; fileRef = 569B7FA2201C90430069DE70 /* Swift4.1.swift */; };
 		569EF0E6200D37FD00A9FA45 /* DatabaseRegion.swift in Sources */ = {isa = PBXBuildFile; fileRef = 569EF0E5200D37FC00A9FA45 /* DatabaseRegion.swift */; };
@@ -665,10 +662,7 @@
 		5698AD151DAAD16F0056AF8C /* FTS5Tokenizer.swift */ = {isa = PBXFileReference; fileEncoding = 4; lastKnownFileType = sourcecode.swift; path = FTS5Tokenizer.swift; sourceTree = "<group>"; };
 		5698AD201DABAEFA0056AF8C /* FTS5WrapperTokenizer.swift */ = {isa = PBXFileReference; fileEncoding = 4; lastKnownFileType = sourcecode.swift; path = FTS5WrapperTokenizer.swift; sourceTree = "<group>"; };
 		5698AD341DABAF4A0056AF8C /* FTS5CustomTokenizer.swift */ = {isa = PBXFileReference; fileEncoding = 4; lastKnownFileType = sourcecode.swift; path = FTS5CustomTokenizer.swift; sourceTree = "<group>"; };
-<<<<<<< HEAD
 		569A98F62039B716008D7DBF /* Fixits-3.0.swift */ = {isa = PBXFileReference; fileEncoding = 4; lastKnownFileType = sourcecode.swift; path = "Fixits-3.0.swift"; sourceTree = "<group>"; };
-=======
->>>>>>> 91b574e1
 		569B7FA2201C90430069DE70 /* Swift4.1.swift */ = {isa = PBXFileReference; fileEncoding = 4; lastKnownFileType = sourcecode.swift; path = Swift4.1.swift; sourceTree = "<group>"; };
 		569C1EB11CF07DDD0042627B /* SchedulingWatchdogTests.swift */ = {isa = PBXFileReference; fileEncoding = 4; lastKnownFileType = sourcecode.swift; path = SchedulingWatchdogTests.swift; sourceTree = "<group>"; };
 		569EF0E5200D37FC00A9FA45 /* DatabaseRegion.swift */ = {isa = PBXFileReference; fileEncoding = 4; lastKnownFileType = sourcecode.swift; path = DatabaseRegion.swift; sourceTree = "<group>"; };
@@ -1280,10 +1274,7 @@
 				56E06F051E859064008AE2A4 /* Fixits-0.102.0.swift */,
 				56D121591ED34978001347D2 /* Fixits-0.109.0.swift */,
 				56873BEB1F2CB400004D24B4 /* Fixits-1.2.swift */,
-<<<<<<< HEAD
 				569A98F62039B716008D7DBF /* Fixits-3.0.swift */,
-=======
->>>>>>> 91b574e1
 				569B7FA2201C90430069DE70 /* Swift4.1.swift */,
 			);
 			path = Legacy;
@@ -1720,11 +1711,7 @@
 				564F9C331F07611800877A00 /* DatabaseFunction.swift in Sources */,
 				5659F49D1EA8D989004A4992 /* Pool.swift in Sources */,
 				569B7FA5201C90430069DE70 /* Swift4.1.swift in Sources */,
-<<<<<<< HEAD
 				5674A6F61F307F600095F066 /* PersistableRecord+Encodable.swift in Sources */,
-=======
-				5674A6F61F307F600095F066 /* Persistable+Encodable.swift in Sources */,
->>>>>>> 91b574e1
 				56CEB5511EAA359A00BFAF62 /* SQLExpressible.swift in Sources */,
 				5698AC3C1D9E5A590056AF8C /* FTS3Pattern.swift in Sources */,
 				566475D11D981D5E00FF74B8 /* SQLFunctions.swift in Sources */,
@@ -1969,11 +1956,7 @@
 				564F9C301F07611500877A00 /* DatabaseFunction.swift in Sources */,
 				5659F49A1EA8D989004A4992 /* Pool.swift in Sources */,
 				569B7FA4201C90430069DE70 /* Swift4.1.swift in Sources */,
-<<<<<<< HEAD
 				5674A6F51F307F600095F066 /* PersistableRecord+Encodable.swift in Sources */,
-=======
-				5674A6F51F307F600095F066 /* Persistable+Encodable.swift in Sources */,
->>>>>>> 91b574e1
 				56CEB54E1EAA359A00BFAF62 /* SQLExpressible.swift in Sources */,
 				5698AC391D9E5A590056AF8C /* FTS3Pattern.swift in Sources */,
 				566475CE1D981D5E00FF74B8 /* SQLFunctions.swift in Sources */,
