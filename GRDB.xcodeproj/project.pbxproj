--- conflicted
+++ resolved
@@ -3227,11 +3227,8 @@
 				560FC5741CB00B880014AA8E /* DatabasePoolFunctionTests.swift in Sources */,
 				560FC5761CB00B880014AA8E /* DetachedRowTests.swift in Sources */,
 				560FC5771CB00B880014AA8E /* DatabaseQueueSchemaCacheTests.swift in Sources */,
-<<<<<<< HEAD
 				56AF746C1D41FB9C005E9FF3 /* DatabaseValueConvertibleEscapingTests.swift in Sources */,
-=======
 				56B14E801D4DAE54000BF4A3 /* RowAsDictionaryLiteralConvertibleTests.swift in Sources */,
->>>>>>> c49506e5
 				560FC5781CB00B880014AA8E /* MetalRowTests.swift in Sources */,
 				5672DE681CDB751D0022BA81 /* DatabasePoolBackupTests.swift in Sources */,
 				560FC5791CB00B880014AA8E /* PrimaryKeyMultipleTests.swift in Sources */,
@@ -3345,11 +3342,7 @@
 				567156301CB16729007DC145 /* StatementColumnConvertibleTests.swift in Sources */,
 				56C3F7551CF9F12400F6A361 /* SavepointTests.swift in Sources */,
 				5672DE5B1CDB72520022BA81 /* DatabaseQueueBackupTests.swift in Sources */,
-<<<<<<< HEAD
-=======
-				EED6C2E21D00C0DD00F8E701 /* NSNullTests.swift in Sources */,
 				56B14E811D4DAE54000BF4A3 /* RowAsDictionaryLiteralConvertibleTests.swift in Sources */,
->>>>>>> c49506e5
 				567156311CB16729007DC145 /* RecordFetchTests.swift in Sources */,
 				567156321CB16729007DC145 /* DatabasePoolFunctionTests.swift in Sources */,
 				567156341CB16729007DC145 /* DetachedRowTests.swift in Sources */,
@@ -3564,11 +3557,7 @@
 				56AFCA671CB1AA9900F48B96 /* DatabasePoolReleaseMemoryTests.swift in Sources */,
 				56AFCA681CB1AA9900F48B96 /* MinimalPrimaryKeySingleTests.swift in Sources */,
 				56AFCA691CB1AA9900F48B96 /* DatabaseQueueFileAttributesTests.swift in Sources */,
-<<<<<<< HEAD
-=======
-				56AFCA6A1CB1AA9900F48B96 /* NSDataTests.swift in Sources */,
 				56B14E841D4DAE54000BF4A3 /* RowAsDictionaryLiteralConvertibleTests.swift in Sources */,
->>>>>>> c49506e5
 				56AFCA6B1CB1AA9900F48B96 /* DatabaseTimestampTests.swift in Sources */,
 				56AFCA6C1CB1AA9900F48B96 /* StatementArguments+FoundationTests.swift in Sources */,
 				5657AB5B1D108BA9006283EF /* NSStringTests.swift in Sources */,
@@ -3672,11 +3661,7 @@
 				56AFCAC01CB1ABC800F48B96 /* DatabasePoolReleaseMemoryTests.swift in Sources */,
 				56AFCAC11CB1ABC800F48B96 /* MinimalPrimaryKeySingleTests.swift in Sources */,
 				56AFCAC21CB1ABC800F48B96 /* DatabaseQueueFileAttributesTests.swift in Sources */,
-<<<<<<< HEAD
-=======
-				56AFCAC31CB1ABC800F48B96 /* NSDataTests.swift in Sources */,
 				56B14E851D4DAE54000BF4A3 /* RowAsDictionaryLiteralConvertibleTests.swift in Sources */,
->>>>>>> c49506e5
 				56AFCAC41CB1ABC800F48B96 /* DatabaseTimestampTests.swift in Sources */,
 				56AFCAC51CB1ABC800F48B96 /* StatementArguments+FoundationTests.swift in Sources */,
 				56AFCAC61CB1ABC800F48B96 /* TableMapping+QueryInterfaceRequestTests.swift in Sources */,
@@ -3783,11 +3768,7 @@
 				56A238481B9C74A90082EB20 /* DetachedRowTests.swift in Sources */,
 				56C3F7561CF9F12400F6A361 /* SavepointTests.swift in Sources */,
 				569531271C9087B700CF1A2B /* DatabaseQueueSchemaCacheTests.swift in Sources */,
-<<<<<<< HEAD
-=======
 				56B14E831D4DAE54000BF4A3 /* RowAsDictionaryLiteralConvertibleTests.swift in Sources */,
-				EED6C2E41D00C0DF00F8E701 /* NSNullTests.swift in Sources */,
->>>>>>> c49506e5
 				56A238541B9C74A90082EB20 /* PrimaryKeyMultipleTests.swift in Sources */,
 				56FDECE31BB32DFD009AD709 /* MetalRowTests.swift in Sources */,
 				56DE7B121C3D93ED00861EB8 /* StatementArgumentsTests.swift in Sources */,
@@ -3870,12 +3851,9 @@
 				563363BD1C93FD5E000BE133 /* DatabaseQueueConcurrencyTests.swift in Sources */,
 				56A238551B9C74A90082EB20 /* PrimaryKeyNoneTests.swift in Sources */,
 				56A2384F1B9C74A90082EB20 /* MinimalPrimaryKeyRowIDTests.swift in Sources */,
-<<<<<<< HEAD
 				56A8C23F1D1918ED0096E9D4 /* NSUUIDTests.swift in Sources */,
 				5657AB561D108BA9006283EF /* NSStringTests.swift in Sources */,
-=======
 				56B14E7F1D4DAE54000BF4A3 /* RowAsDictionaryLiteralConvertibleTests.swift in Sources */,
->>>>>>> c49506e5
 				56FF45561D2CDA5200F21EF9 /* RecordUniqueIndexTests.swift in Sources */,
 				561667011D08A49900ADD404 /* NSDecimalNumberTests.swift in Sources */,
 				569C1EB21CF07DDD0042627B /* DatabaseSchedulerTests.swift in Sources */,
@@ -4108,11 +4086,7 @@
 				F3BA81221CFB3063003DC1BA /* PrimaryKeyRowIDTests.swift in Sources */,
 				F3BA80F81CFB3021003DC1BA /* StatementArgumentsTests.swift in Sources */,
 				F3BA80E91CFB3016003DC1BA /* AdapterRowTests.swift in Sources */,
-<<<<<<< HEAD
-=======
 				56B14E861D4DAE54000BF4A3 /* RowAsDictionaryLiteralConvertibleTests.swift in Sources */,
-				EED6C2E71D00C0E000F8E701 /* NSNullTests.swift in Sources */,
->>>>>>> c49506e5
 				F3BA80D11CFB2FF3003DC1BA /* MutablePersistableTests.swift in Sources */,
 				F3BA80CF1CFB2FEA003DC1BA /* DatabaseSchedulerTests.swift in Sources */,
 				F3BA80E71CFB3016003DC1BA /* DetachedRowTests.swift in Sources */,
@@ -4253,12 +4227,9 @@
 				F3BA81341CFB3064003DC1BA /* RecordCopyTests.swift in Sources */,
 				F3BA81101CFB3057003DC1BA /* Row+FoundationTests.swift in Sources */,
 				F3BA812C1CFB3064003DC1BA /* MinimalPrimaryKeyRowIDTests.swift in Sources */,
-<<<<<<< HEAD
 				56A8C2451D1918EF0096E9D4 /* NSUUIDTests.swift in Sources */,
 				5657AB591D108BA9006283EF /* NSStringTests.swift in Sources */,
-=======
 				56B14E821D4DAE54000BF4A3 /* RowAsDictionaryLiteralConvertibleTests.swift in Sources */,
->>>>>>> c49506e5
 				56FF45591D2CDA5200F21EF9 /* RecordUniqueIndexTests.swift in Sources */,
 				561667041D08A49900ADD404 /* NSDecimalNumberTests.swift in Sources */,
 				F3BA80BF1CFB2FD2003DC1BA /* DatabasePoolBackupTests.swift in Sources */,
